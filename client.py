#!/usr/bin/env python3
import time, random, grpc
import tasks_pb2, tasks_pb2_grpc


# ──────────────────────────────────────────────────────────────
# Fault tolerance helper function for client RPC calls
# ──────────────────────────────────────────────────────────────
def rpc_with_failover(call_fn, stubs, retries=4, **kw):
    """
    Try the RPC on a random stub; on StatusCode.UNAVAILABLE
    shuffle to another.  Raises RuntimeError only if *all*
    stubs are down for <retries> full passes.
    """
    for _ in range(retries):
        random.shuffle(stubs)
        for stub in stubs:
            try:
                return call_fn(stub, **kw)
            except grpc.RpcError as e:
                if e.code() == grpc.StatusCode.UNAVAILABLE:
                    continue          # that peer is down – try next
                raise                 # any other gRPC error = real bug
    raise RuntimeError("all stubs unavailable")


def main():
    # Create stubs for all 5 servers
    stubs = [tasks_pb2_grpc.TaskServiceStub(
                grpc.insecure_channel(f"localhost:{50050+i}"))
             for i in range(5)]

<<<<<<< HEAD
    # Send 20 tasks using the failover mechanism
    for idx in range(20):
        name = f"ClientTask_{idx}"
        weight = random.randint(1, 100)

        # Use the failover helper for sending tasks
        rpc_with_failover(
            lambda s: s.SendTask(tasks_pb2.TaskRequest(
                name=name, weight=weight,
                replicated=False, source_id=-1
            )),
            stubs=stubs
        )

        print(f"Client → Sent {name} w={weight}")
=======
    # send 20 client tasks
    for idx in range(100):
        name   = f"ClientTask_{idx}"
        weight = random.randint(1,100)
        eligible_targets = [stub for i, stub in enumerate(stubs) if i != 2]  # Exclude server 2
        target = random.choice(eligible_targets)
        # target = random.choice(stubs)
        res = target.SendTask(tasks_pb2.TaskRequest(
            name=name, weight=weight,
            replicated=False, source_id=-1
        ))
        print(f"Client → Sent {name} w={weight}, ack={res.success}")
>>>>>>> 0f77e86b
        time.sleep(0.5)

    # Optional pause so some tasks finish
    time.sleep(2)

    # Use the failover helper for fetching a result
    target_name = f"ClientTask_{random.randint(0,19)}"
    resp = rpc_with_failover(
        lambda s: s.GetResult(
            tasks_pb2.GetResultRequest(name=target_name),
            timeout=1.0
        ),
        stubs=stubs
    )

    if resp.success:
        print(f"Client ← RESULT {target_name}  {resp.result}  (served by {resp.served_by})")
    else:
        print(f"Client ← {target_name} not found yet")

    # Demonstrate N-W-R operations with failover
    primary = stubs[0]
    wr = primary.WriteData(tasks_pb2.WriteRequest(key="k1", value="v1"))
    print("Client → WriteData ack=", wr.success)
    rd = primary.ReadData(tasks_pb2.ReadRequest(key="k1", read_quorum=2))
    print(f"Client → ReadData v={rd.value}, served_by={rd.served_by}")


if __name__ == '__main__':
    main()<|MERGE_RESOLUTION|>--- conflicted
+++ resolved
@@ -1,92 +1,89 @@
 #!/usr/bin/env python3
-import time, random, grpc
-import tasks_pb2, tasks_pb2_grpc
+import time
+import random
+import grpc
+import tasks_pb2
+import tasks_pb2_grpc
 
-
-# ──────────────────────────────────────────────────────────────
-# Fault tolerance helper function for client RPC calls
-# ──────────────────────────────────────────────────────────────
 def rpc_with_failover(call_fn, stubs, retries=4, **kw):
     """
     Try the RPC on a random stub; on StatusCode.UNAVAILABLE
-    shuffle to another.  Raises RuntimeError only if *all*
-    stubs are down for <retries> full passes.
+    shuffle to another. Retries on gRPC failure or application-level ack=False.
+    Raises RuntimeError only if *all* stubs are down or reject within <retries> passes.
     """
-    for _ in range(retries):
+    for attempt in range(retries):
         random.shuffle(stubs)
         for stub in stubs:
             try:
-                return call_fn(stub, **kw)
+                res = call_fn(stub, **kw)
+                if hasattr(res, 'success') and not res.success:
+                    print("→ RPC failed (ack=False), retrying...")
+                    continue
+                return res
             except grpc.RpcError as e:
                 if e.code() == grpc.StatusCode.UNAVAILABLE:
-                    continue          # that peer is down – try next
-                raise                 # any other gRPC error = real bug
-    raise RuntimeError("all stubs unavailable")
-
+                    print("→ gRPC UNAVAILABLE – trying next peer...")
+                    continue
+                print(f"→ gRPC Exception: {e}")
+                raise
+    raise RuntimeError("❌ All stubs unavailable or returned ack=False")
 
 def main():
-    # Create stubs for all 5 servers
-    stubs = [tasks_pb2_grpc.TaskServiceStub(
-                grpc.insecure_channel(f"localhost:{50050+i}"))
-             for i in range(5)]
+    print("⚙️ Initializing gRPC stubs...")
+    stubs = []
+    for i in range(5):
+        ch = grpc.insecure_channel(f"localhost:{50050+i}")
+        try:
+            grpc.channel_ready_future(ch).result(timeout=2)
+        except Exception as e:
+            print(f"⚠️ Server {i} not ready: {e}")
+        stubs.append(tasks_pb2_grpc.TaskServiceStub(ch))
 
-<<<<<<< HEAD
-    # Send 20 tasks using the failover mechanism
-    for idx in range(20):
+    # ❗️Exclude server 2 from initial task load
+    eligible_stubs = [stub for i, stub in enumerate(stubs) if i != 2]
+
+    print("🚀 Sending tasks...")
+    for idx in range(50):
         name = f"ClientTask_{idx}"
         weight = random.randint(1, 100)
 
-        # Use the failover helper for sending tasks
-        rpc_with_failover(
-            lambda s: s.SendTask(tasks_pb2.TaskRequest(
-                name=name, weight=weight,
-                replicated=False, source_id=-1
-            )),
-            stubs=stubs
+        try:
+            res = rpc_with_failover(
+                lambda s: s.SendTask(tasks_pb2.TaskRequest(
+                    name=name,
+                    weight=weight,
+                    replicated=False,
+                    source_id=-1
+                )),
+                stubs=eligible_stubs
+            )
+            print(f"✅ Sent {name} w={weight}")
+        except Exception as e:
+            print(f"❌ FAILED to send {name} w={weight}: {e}")
+
+        time.sleep(0.2)  # Reduced sleep for faster testing
+
+    print("⏳ Waiting for task propagation...")
+    time.sleep(5)
+
+    print("📡 Testing NWR Write/Read...")
+    primary = stubs[0]
+    try:
+        wr = rpc_with_failover(
+            lambda s: s.WriteData(tasks_pb2.WriteRequest(key="k1", value="v1")),
+            stubs
         )
+        print("✅ WriteData ack =", wr.success)
 
-        print(f"Client → Sent {name} w={weight}")
-=======
-    # send 20 client tasks
-    for idx in range(100):
-        name   = f"ClientTask_{idx}"
-        weight = random.randint(1,100)
-        eligible_targets = [stub for i, stub in enumerate(stubs) if i != 2]  # Exclude server 2
-        target = random.choice(eligible_targets)
-        # target = random.choice(stubs)
-        res = target.SendTask(tasks_pb2.TaskRequest(
-            name=name, weight=weight,
-            replicated=False, source_id=-1
-        ))
-        print(f"Client → Sent {name} w={weight}, ack={res.success}")
->>>>>>> 0f77e86b
-        time.sleep(0.5)
+        rd = rpc_with_failover(
+            lambda s: s.ReadData(tasks_pb2.ReadRequest(key="k1", read_quorum=2)),
+            stubs
+        )
+        print(f"✅ ReadData value = {rd.value}, served_by = {rd.served_by}")
+    except Exception as e:
+        print(f"❌ Read/Write failed: {e}")
 
-    # Optional pause so some tasks finish
-    time.sleep(2)
-
-    # Use the failover helper for fetching a result
-    target_name = f"ClientTask_{random.randint(0,19)}"
-    resp = rpc_with_failover(
-        lambda s: s.GetResult(
-            tasks_pb2.GetResultRequest(name=target_name),
-            timeout=1.0
-        ),
-        stubs=stubs
-    )
-
-    if resp.success:
-        print(f"Client ← RESULT {target_name}  {resp.result}  (served by {resp.served_by})")
-    else:
-        print(f"Client ← {target_name} not found yet")
-
-    # Demonstrate N-W-R operations with failover
-    primary = stubs[0]
-    wr = primary.WriteData(tasks_pb2.WriteRequest(key="k1", value="v1"))
-    print("Client → WriteData ack=", wr.success)
-    rd = primary.ReadData(tasks_pb2.ReadRequest(key="k1", read_quorum=2))
-    print(f"Client → ReadData v={rd.value}, served_by={rd.served_by}")
-
+    print("✅ Client finished.")
 
 if __name__ == '__main__':
     main()